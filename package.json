--- conflicted
+++ resolved
@@ -1,49 +1,8 @@
 {
   "name": "roots-contentful",
-<<<<<<< HEAD
-  "description": "An extension for using roots with the API-driven Contentful CMS, written in ES2016",
-  "version": "0.0.9",
-  "author": "Carrot Creative",
-  "contributors": [
-    {
-      "name": "joshrowley"
-    },
-    {
-      "name": "slang800"
-    },
-    {
-      "name": "axelboc"
-    },
-    {
-      "name": "hhsnopek"
-    },
-    {
-      "name": "kylemac"
-    },
-    {
-      "name": "jenius"
-    },
-    {
-      "name": "teresus"
-    },
-    {
-      "name": "nporteschaikin"
-    },
-    {
-      "name": "pxlpnk"
-    },
-    {
-      "name": "t0pth4t"
-    },
-    {
-      "name": "declandewet"
-    }
-  ],
-=======
   "description": "An extension for using roots with the API-driven Contentful CMS",
   "version": "0.0.9",
   "author": "Carrot Creative",
->>>>>>> 840ca65b
   "bugs": {
     "url": "https://github.com/carrot/roots-contentful/issues"
   },
